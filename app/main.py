--- conflicted
+++ resolved
@@ -9,17 +9,11 @@
 from dotenv import load_dotenv
 
 # 각 API 라우터 import
-<<<<<<< HEAD
 from app.api import insert_api     # 입력 API (api/insert)
 # from app.api import disease_api     # 질병 API (api/disease)
 from app.api import medicine_api  # 의약품 API (api/medicine)
-# from app.api import hospital_api    # 병원 API (api/hospital)
-=======
-# from app.api import insert_api     # 입력 API (api/insert)
-# from app.api import disease_api     # 질병 API (api/disease)
-# from app.api import medicine_api  # 의약품 API (api/medicine)
 from app.api import hospital_api    # 병원 API (api/hospital)
->>>>>>> a6247ca0
+
 
 load_dotenv()
 
@@ -49,21 +43,13 @@
     allow_headers=["*"],
 )
 
-<<<<<<< HEAD
+
 # 각 API 라우터 등록
 app.include_router(
     insert_api.router, 
     tags=["증상 처리"],
     prefix="",  # /api/insert 그대로 사용
 )
-=======
-# # 각 API 라우터 등록
-# app.include_router(
-#     insert_api.router, 
-#     tags=["증상 처리"],
-#     prefix="",  # /api/insert 그대로 사용
-# )
->>>>>>> a6247ca0
 
 # app.include_router(
 #     disease_api.router, 
@@ -71,25 +57,17 @@
 #     prefix="",  # /api/disease 그대로 사용
 # )
 
-<<<<<<< HEAD
 app.include_router(
     medicine_api.router, 
     tags=["의약품 추천"],
     prefix="",  # /api/medicine 그대로 사용
 )
-=======
-# app.include_router(
-#     medicine_api.router, 
-#     tags=["의약품 추천"],
-#     prefix="",  # /api/medicine 그대로 사용
-# )
->>>>>>> a6247ca0
-
-# app.include_router(
-#     hospital_api.router, 
-#     tags=["병원 추천"],
-#     prefix="",  # /api/hospital 그대로 사용
-# )
+
+app.include_router(
+    hospital_api.router, 
+    tags=["병원 추천"],
+    prefix="",  # /api/hospital 그대로 사용
+)
 
 # 루트 엔드포인트
 @app.get("/")
@@ -169,9 +147,9 @@
     logger.info("🚀 증상 기반 질병 및 의약품 추천 시스템 API 서버가 시작되었습니다.")
     logger.info("📖 API 문서: http://localhost:8000/docs")
     logger.info("🔗 엔드포인트:")
-    # logger.info("   - 증상 처리: POST /api/insert")
-    # logger.info("   - 질병 추천: POST /api/disease")
-    # logger.info("   - 의약품 추천: POST /api/medicine")
+    logger.info("   - 증상 처리: POST /api/insert")
+    logger.info("   - 질병 추천: POST /api/disease")
+    logger.info("   - 의약품 추천: POST /api/medicine")
     logger.info("   - 병원 추천: POST /api/hospital")
 from fastapi.responses import JSONResponse
 from datetime import datetime
