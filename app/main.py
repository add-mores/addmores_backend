# app/main.py
# 디렉토리: backend/app/

"""
FastAPI 메인 애플리케이션
- 증상 기반 질병 및 의약품 추천 시스템 통합 API
- 멀티 레포 구조의 백엔드 엔트리포인트
- 기술스택: FastAPI, AWS EC2, AWS RDS
"""

from fastapi import FastAPI
from fastapi.middleware.cors import CORSMiddleware
from fastapi.responses import JSONResponse
import logging
from datetime import datetime
from dotenv import load_dotenv

# ========== 각 API 라우터 import ==========
from app.api import insert_api     # 입력 API (api/insert) - 증상 처리
from app.api import disease_api    # 질병 API (api/disease) - 질병 예측
from app.api import medicine_api   # 의약품 API (api/medicine) - 의약품 추천
from app.api import hospital_api   # 병원 API (api/hospital) - 병원 추천

# ========== LLM API 라우터 import ==========
from app.api import medi_llm_api   # 의약품 LLM API (llm/medicine)
from app.api import hospi_llm_api  # 병원 LLM API (llm/hospital)

<<<<<<< HEAD
# ========== 🆕 LLM 질병 API (조건부 import) ==========
LLM_DISEASE_AVAILABLE = False
try:
    from app.api.llm_disease_api import router as disease_llm_router
    from app.services.disease_faiss_loader import initialize_faiss_loader
    from app.services.disease_embedding_service import initialize_embedding_service
    from app.services.disease_rag_service import initialize_rag_service
    from app.services.disease_service import initialize_disease_service
    LLM_DISEASE_AVAILABLE = True
    print("✅ LLM 질병 API 모듈 로드 성공")
except ImportError as e:
    print(f"⚠️ LLM 질병 API 모듈을 찾을 수 없습니다: {e}")
    LLM_DISEASE_AVAILABLE = False
=======
#from app.api import dis_llm_api    # 질병 llm API (llm/disease)
from app.api import medi_llm_api    # 의약품 llm API (llm/medicine)
from app.api import hospi_llm_api    # 병원 llm API (llm/hospital)
>>>>>>> 122cc7e0

# 환경변수 로드
load_dotenv()

# ========== 로깅 설정 ==========
logging.basicConfig(level=logging.INFO)
logger = logging.getLogger(__name__)

# ========== FastAPI 앱 생성 ==========
app = FastAPI(
    title="증상 기반 질병 및 의약품 추천 시스템",
    description="사용자의 증상을 분석하여 질병과 의약품, 병원을 추천하는 통합 API",
    version="1.0.0",
    docs_url="/docs",      # Swagger UI
    redoc_url="/redoc"     # ReDoc UI
)

# ========== CORS 설정 (Next.js와 연동) ==========
app.add_middleware(
    CORSMiddleware,
    allow_origins=[
        "http://localhost:3000",    # Next.js 개발 서버
        "http://127.0.0.1:3000",
        "http://localhost:3001",    # 예비 포트
    ],
    allow_credentials=True,
    allow_methods=["GET", "POST", "PUT", "DELETE", "OPTIONS"],
    allow_headers=["*"],
)

# ========== API 라우터 등록 ==========

# 1️⃣ 증상 처리 API
app.include_router(
    insert_api.router, 
    tags=["증상 처리"],
    prefix="",  # /api/insert 그대로 사용
)

# 2️⃣ 질병 예측 API (기본)
app.include_router(
    disease_api.router, 
    tags=["질병 예측"],
    prefix="",  # /api/disease 그대로 사용
)

<<<<<<< HEAD
# 3️⃣ 의약품 추천 API (기본)
=======
# app.include_router(
#     dis_llm_api.router, 
#     tags=["질병 예측 LLM"],
#     prefix="",  # /llm/disease 그대로 사용
# )

>>>>>>> 122cc7e0
app.include_router(
    medicine_api.router, 
    tags=["의약품 추천"],
    prefix="",  # /api/medicine 그대로 사용
)

# 4️⃣ 의약품 추천 API (LLM)
app.include_router(
    medi_llm_api.router, 
    tags=["의약품 추천 LLM"],
    prefix="",  # /llm/medicine 그대로 사용
)

# 5️⃣ 병원 추천 API (기본)
app.include_router(
    medi_llm_api.router, 
    tags=["의약품 추천 LLM"],
    prefix="",  # /llm/medicine 그대로 사용
)

app.include_router(
    hospital_api.router, 
    tags=["병원 추천"],
    prefix="",  # /api/hospital 그대로 사용
)

<<<<<<< HEAD
# 6️⃣ 병원 추천 API (LLM)
=======
>>>>>>> 122cc7e0
app.include_router(
    hospi_llm_api.router, 
    tags=["병원 추천 LLM"],
    prefix="",  # /llm/hospital 그대로 사용
)

<<<<<<< HEAD
# 7️⃣ 🆕 LLM 질병 API 라우터 (조건부 등록)
if LLM_DISEASE_AVAILABLE:
    app.include_router(
        disease_llm_router,
        tags=["AI 질병 진단"],
        prefix="",  # /api/llm/disease
    )
    logger.info("✅ LLM 질병 API 라우터 등록 완료")

# ========== 루트 엔드포인트 ==========
=======

# 루트 엔드포인트
>>>>>>> 122cc7e0
@app.get("/")
async def root():
    """API 서버 상태 확인 및 사용 가능한 엔드포인트 안내"""
    
    # 기본 엔드포인트 정의
    endpoints = {
        "증상 처리": "/api/insert",
        "질병 추천": "/api/disease", 
        "의약품 추천": "/api/medicine",
        "의약품 추천 LLM": "/llm/medicine",
        "병원 추천": "/api/hospital",
        "병원 추천 LLM": "/llm/hospital",
        "API 문서": "/docs",
        "ReDoc 문서": "/redoc"
    }
    
    # 🆕 LLM 질병 API 엔드포인트 추가 (조건부)
    if LLM_DISEASE_AVAILABLE:
        endpoints["AI 질병 진단"] = "/api/llm/disease"
        endpoints["AI 질병 정보"] = "/api/llm/disease/info"
    
    return {
        "message": "증상 기반 질병 및 의약품 추천 시스템 API",
        "version": "1.0.0",
        "status": "running",
        "timestamp": datetime.now().isoformat(),
<<<<<<< HEAD
        "endpoints": endpoints
=======
        "endpoints": {
            "증상 처리": "/api/insert",
            "질병 추천": "/api/disease", 
            "질병 추천 llm": "/llm/disease",
            "의약품 추천": "/api/medicine",
            "의약품 추천 llm": "/llm/medicine",
            "병원 추천": "/api/hospital",
            "병원 추천 llm": "/llm/hospital",
            "API 문서": "/docs",
            "ReDoc 문서": "/redoc"
        }
>>>>>>> 122cc7e0
    }

# ========== 전체 시스템 헬스 체크 ==========
@app.get("/health")
async def health_check():
    """전체 시스템 헬스 체크"""
    
    # 기본 서비스 상태
    services = {
        "symptoms": "active",      # 증상 처리
        "diseases": "active",      # 질병 예측
        "medications": "active",   # 의약품 추천
        "hospitals": "active"      # 병원 추천
    }
    
    # 🆕 LLM 질병 API 상태 추가 (조건부)
    if LLM_DISEASE_AVAILABLE:
        services["ai_diagnosis"] = "active"
    
    return {
        "status": "healthy",
        "timestamp": datetime.now().isoformat(),
        "services": services
    }

# ========== 전체 API 목록 ==========
@app.get("/api")
async def api_list():
    """사용 가능한 모든 API 엔드포인트 목록 및 사용법"""
    
    # 기본 API 엔드포인트들
    endpoints = [
        {
            "path": "/api/insert",
            "method": "POST", 
            "description": "사용자 증상 입력 및 긍정/부정 세그먼트 분리",
            "input": "{ text: '증상 설명' }",
            "output": "{ original_text, positive, negative }"
        },
        {
            "path": "/api/disease",
            "method": "POST",
            "description": "증상 기반 질병 추천 (상위 5개)",
            "input": "입력 API 결과",
            "output": "{ diseases, departments, disease_names }"
        },
        {
            "path": "/api/medicine", 
            "method": "POST",
            "description": "증상 기반 의약품 추천",
            "input": "{ disease_names: [...] }",
            "output": "{ medications }"
        },
        {
            "path": "/llm/medicine",
            "method": "POST",
            "description": "EXAONE LLM 기반 의약품 상담 및 추천",
            "input": {
                "query": "string (자연어 증상 설명 또는 의약품 질문)",
                "age_group": "string (선택사항: '소아', '청소년', '성인', '노인', 기본값: '성인')",
                "is_pregnant": "boolean (선택사항: 임신 여부, 기본값: false)",
                "chronic_conditions": "array (선택사항: 만성질환 목록, 기본값: [])"
            },
            "output": {
                "response": "string (EXAONE LLM이 생성한 자연어 의약품 상담 응답)",
                "recommended_medications": [
                    {
                        "name": "string (의약품명)",
                        "source": "string (추천 출처)",
                        "response_context": "string (응답 컨텍스트)"
                    }
                ],
                "warning": "string (안전 경고 메시지)",
                "session_context": "object (세션 컨텍스트 정보)"
            }
        },
        {
            "path": "/api/hospital",
            "method": "POST", 
            "description": "진료과 및 위치 기반 병원 추천",
            "input": "{ departments: [...], location: {...} }",
            "output": "{ hospitals }"
        },
        {
            "path": "/llm/hospital",
            "method": "POST", 
            "description": "진료과 및 위치 기반 LLM 병원 추천",
            "input": {
                "address": "string (도로명 주소 또는 지번 주소)",
                "symptom": "string (자연어 증상 설명)",
                "radius": "number (단위: km, 기본값: 1.0)"
            },
            "output": {
                "predicted_deps": [
                    {
                        "department": "...",
                        "score": "..."
                    }
                ],
                "llm_summary": [
                    {
                        "hos_nm": "...",
                        "reason": "...",
                        "add": "...",
                        "deps": ["..."],
                        "distance": "...",
                        "opening_hours": "...",
                        "map_url": "..."
                    }
                ]
            }
        }
    ]
    
    # 🆕 LLM 질병 API 엔드포인트 추가 (조건부)
    if LLM_DISEASE_AVAILABLE:
        endpoints.extend([
            {
                "path": "/api/llm/disease",
                "method": "POST",
<<<<<<< HEAD
                "description": "EXAONE LLM + FAISS RAG 기반 AI 질병 진단",
                "input_example": {
                    "message": "머리가 아프고 열이 나요",
                    "context": {}
                },
                "output_example": {
                    "diagnosis": "감기",
                    "confidence": 0.85,
                    "department": "내과",
                    "symptoms": ["두통", "발열"],
                    "recommendations": "충분한 휴식과 수분 섭취를...",
                    "reasoning": "두통과 발열은 감기의 대표적인 증상입니다...",
                    "disclaimer": "⚠️ 이는 참고용이며...",
                    "response_time": 2.3,
                    "timestamp": "2024-06-12T15:30:00Z"
                }
            },
            {
                "path": "/api/llm/disease/info",
                "method": "POST",
                "description": "EXAONE LLM 기반 질병 정보 상세 제공",
                "input_example": {
                    "message": "코로나19에 대해 설명해줘",
                    "context": {}
                },
                "output_example": {
                    "diagnosis": "코로나19",
                    "confidence": 1.0,
                    "department": "내과",
                    "symptoms": [],
                    "recommendations": "**질병 정의**: 코로나19(COVID-19)는 SARS-CoV-2 바이러스에 의한 감염성 호흡기 질환입니다...",
                    "reasoning": "'코로나19'에 대한 의료 정보입니다.",
                    "disclaimer": "⚠️ 이는 참고용이며 실제 진료를 대체하지 않습니다...",
                    "response_time": 1.8,
                    "timestamp": "2024-06-13T10:15:30Z"
                }
            }
        ])
    
    return {
        "available_endpoints": endpoints
    }

# ========== 애플리케이션 시작 이벤트 ==========
=======
                "description": "증상 기반 의약품 추천",
                "input": "{ disease_names: [...] }",
                "output": "{ medications }"
            },
            {
                "path": "/llm/medicine",
                "method": "POST",
                "description": "증상 기반 LLM 의약품 추천",
                "input": "{ query: '증상 텍스트', age_group?: '성인', is_pregnant?: bool, chronic_conditions?: [...] }",
                "output": "{ recommended_diseases: [...], explanation: 'LLM 설명 텍스트' }"
            },
            {
                "path": "/api/hospital",
                "method": "POST", 
                "description": "진료과 및 위치 기반 병원 추천",
                "input": "{ departments: [...], location: {...} }",
                "output": "{ hospitals }"
            }
            ,
            {
                "path": "/llm/hospital",
                "method": "POST", 
                "description": "진료과 및 위치 기반 LLM 병원 추천",
                "input": {
                    "address": "string (도로명 주소 또는 지번 주소)",
                    "symptom": "string (자연어 증상 설명)",
                    "radius": "number (단위: km, 기본값: 1.0)"
                },
                "output": {
                "predicted_deps": [
                    {
                    "department": "...",
                    "score": "..."
                    }
                ],
                "llm_summary": [
                    {
                    "hos_nm": "...",
                    "reason": "...",
                    "add": "...",
                    "deps": ["..."],
                    "distance": "...",
                    "opening_hours": "...",
                    "map_url": "..."
                    }
                ]
                }
            }
        ]
    }
# 애플리케이션 시작 이벤트
>>>>>>> 122cc7e0
@app.on_event("startup")
async def startup_event():
    """서버 시작 시 실행되는 함수 - 서비스 초기화"""
    
    logger.info("🚀 증상 기반 질병 및 의약품 추천 시스템 API 서버가 시작되었습니다.")
    logger.info("📖 API 문서: http://localhost:8000/docs")
    logger.info("🔗 기본 엔드포인트:")
    logger.info("   - 증상 처리: POST /api/insert")
    logger.info("   - 질병 추천: POST /api/disease")
    logger.info("   - 의약품 추천: POST /api/medicine")
    logger.info("   - 병원 추천: POST /api/hospital")
    logger.info("   - 의약품 LLM: POST /llm/medicine")
    logger.info("   - 병원 LLM: POST /llm/hospital")
    
    # ========== 🆕 LLM 질병 서비스 초기화 (조건부) ==========
    if LLM_DISEASE_AVAILABLE:
        logger.info("   - AI 질병 진단: POST /api/llm/disease")
        logger.info("   - AI 질병 정보: POST /api/llm/disease/info")
        
        logger.info("🔄 LLM 질병 서비스 초기화 시작...")
        initialization_success = True
        
        try:
            # 1️⃣ 임베딩 서비스 초기화
            logger.info("1️⃣ 임베딩 서비스 초기화...")
            if initialize_embedding_service():
                logger.info("✅ 임베딩 서비스 완료")
            else:
                logger.warning("⚠️ 임베딩 서비스 실패")
                initialization_success = False
        except Exception as e:
            logger.warning(f"⚠️ 임베딩 오류: {e}")
            initialization_success = False
        
        if initialization_success:
            try:
                # 2️⃣ FAISS 인덱스 초기화
                logger.info("2️⃣ FAISS 인덱스 초기화...")
                if initialize_faiss_loader():
                    logger.info("✅ FAISS 인덱스 완료")
                else:
                    logger.warning("⚠️ FAISS 인덱스 실패")
                    initialization_success = False
            except Exception as e:
                logger.warning(f"⚠️ FAISS 오류: {e}")
                initialization_success = False
        
        if initialization_success:
            try:
                # 3️⃣ RAG 서비스 초기화
                logger.info("3️⃣ RAG 서비스 초기화...")
                if initialize_rag_service():
                    logger.info("✅ RAG 서비스 완료")
                else:
                    logger.warning("⚠️ RAG 서비스 실패")
                    initialization_success = False
            except Exception as e:
                logger.warning(f"⚠️ RAG 오류: {e}")
                initialization_success = False
        
        if initialization_success:
            try:
                # 4️⃣ 질병 진단 서비스 초기화
                logger.info("4️⃣ 질병 진단 서비스 초기화...")
                if initialize_disease_service():
                    logger.info("✅ 질병 진단 서비스 완료")
                else:
                    logger.warning("⚠️ 질병 진단 서비스 실패")
                    initialization_success = False
            except Exception as e:
                logger.warning(f"⚠️ 질병 진단 오류: {e}")
                initialization_success = False
        
        # 초기화 결과 로깅
        if initialization_success:
            logger.info("🎉 LLM 질병 서비스 초기화 완료!")
        else:
            logger.warning("⚠️ LLM 질병 서비스 초기화 실패 - 기존 API는 정상 동작")
    else:
        logger.info("ℹ️ LLM 질병 API 모듈 없음 - 해당 기능 비활성화")

# ========== 애플리케이션 종료 이벤트 ==========  
@app.on_event("shutdown")
async def shutdown_event():
    """서버 종료 시 실행되는 함수"""
    logger.info("🛑 API 서버가 종료됩니다.")

# ========== 예외 처리 (전역) ==========
@app.exception_handler(500)
async def internal_server_error_handler(request, exc):
    """서버 내부 오류 처리"""
    logger.error(f"Internal server error: {exc}")
    return JSONResponse(
        status_code=500,
        content={
            "error": "Internal Server Error",
            "message": "서버에서 오류가 발생했습니다. 잠시 후 다시 시도해주세요.",
            "timestamp": datetime.now().isoformat()
        }
    )

@app.exception_handler(404)
async def not_found_handler(request, exc):
    """404 에러 처리"""
    
    # 기본 사용가능한 엔드포인트
    available_endpoints = [
        "/api/insert", "/api/disease", "/api/medicine", "/api/hospital",
        "/llm/medicine", "/llm/hospital"
    ]
    
    # 🆕 LLM 질병 API 엔드포인트 추가 (조건부)
    if LLM_DISEASE_AVAILABLE:
        available_endpoints.extend(["/api/llm/disease", "/api/llm/disease/info"])
    
    return JSONResponse(
        status_code=404,
        content={
            "error": "Not Found",
            "message": f"요청한 경로 '{request.url.path}'를 찾을 수 없습니다.",
            "available_endpoints": available_endpoints,
            "timestamp": datetime.now().isoformat()
        }
    )

# ========== 개발용 실행 설정 ==========
if __name__ == "__main__":
    import uvicorn
    uvicorn.run(
        "app.main:app",
        host="0.0.0.0",
        port=8000,
        reload=True,  # 개발 모드에서만 사용
        log_level="info"
    )<|MERGE_RESOLUTION|>--- conflicted
+++ resolved
@@ -21,11 +21,11 @@
 from app.api import medicine_api   # 의약품 API (api/medicine) - 의약품 추천
 from app.api import hospital_api   # 병원 API (api/hospital) - 병원 추천
 
+
 # ========== LLM API 라우터 import ==========
 from app.api import medi_llm_api   # 의약품 LLM API (llm/medicine)
 from app.api import hospi_llm_api  # 병원 LLM API (llm/hospital)
 
-<<<<<<< HEAD
 # ========== 🆕 LLM 질병 API (조건부 import) ==========
 LLM_DISEASE_AVAILABLE = False
 try:
@@ -39,11 +39,6 @@
 except ImportError as e:
     print(f"⚠️ LLM 질병 API 모듈을 찾을 수 없습니다: {e}")
     LLM_DISEASE_AVAILABLE = False
-=======
-#from app.api import dis_llm_api    # 질병 llm API (llm/disease)
-from app.api import medi_llm_api    # 의약품 llm API (llm/medicine)
-from app.api import hospi_llm_api    # 병원 llm API (llm/hospital)
->>>>>>> 122cc7e0
 
 # 환경변수 로드
 load_dotenv()
@@ -89,17 +84,6 @@
     tags=["질병 예측"],
     prefix="",  # /api/disease 그대로 사용
 )
-
-<<<<<<< HEAD
-# 3️⃣ 의약품 추천 API (기본)
-=======
-# app.include_router(
-#     dis_llm_api.router, 
-#     tags=["질병 예측 LLM"],
-#     prefix="",  # /llm/disease 그대로 사용
-# )
-
->>>>>>> 122cc7e0
 app.include_router(
     medicine_api.router, 
     tags=["의약품 추천"],
@@ -126,18 +110,12 @@
     prefix="",  # /api/hospital 그대로 사용
 )
 
-<<<<<<< HEAD
-# 6️⃣ 병원 추천 API (LLM)
-=======
->>>>>>> 122cc7e0
 app.include_router(
     hospi_llm_api.router, 
     tags=["병원 추천 LLM"],
     prefix="",  # /llm/hospital 그대로 사용
 )
 
-<<<<<<< HEAD
-# 7️⃣ 🆕 LLM 질병 API 라우터 (조건부 등록)
 if LLM_DISEASE_AVAILABLE:
     app.include_router(
         disease_llm_router,
@@ -147,10 +125,7 @@
     logger.info("✅ LLM 질병 API 라우터 등록 완료")
 
 # ========== 루트 엔드포인트 ==========
-=======
-
-# 루트 엔드포인트
->>>>>>> 122cc7e0
+
 @app.get("/")
 async def root():
     """API 서버 상태 확인 및 사용 가능한 엔드포인트 안내"""
@@ -177,9 +152,7 @@
         "version": "1.0.0",
         "status": "running",
         "timestamp": datetime.now().isoformat(),
-<<<<<<< HEAD
-        "endpoints": endpoints
-=======
+
         "endpoints": {
             "증상 처리": "/api/insert",
             "질병 추천": "/api/disease", 
@@ -191,7 +164,6 @@
             "API 문서": "/docs",
             "ReDoc 문서": "/redoc"
         }
->>>>>>> 122cc7e0
     }
 
 # ========== 전체 시스템 헬스 체크 ==========
@@ -221,12 +193,10 @@
 @app.get("/api")
 async def api_list():
     """사용 가능한 모든 API 엔드포인트 목록 및 사용법"""
-    
-    # 기본 API 엔드포인트들
     endpoints = [
         {
             "path": "/api/insert",
-            "method": "POST", 
+            "method": "POST",
             "description": "사용자 증상 입력 및 긍정/부정 세그먼트 분리",
             "input": "{ text: '증상 설명' }",
             "output": "{ original_text, positive, negative }"
@@ -239,7 +209,7 @@
             "output": "{ diseases, departments, disease_names }"
         },
         {
-            "path": "/api/medicine", 
+            "path": "/api/medicine",
             "method": "POST",
             "description": "증상 기반 의약품 추천",
             "input": "{ disease_names: [...] }",
@@ -270,14 +240,14 @@
         },
         {
             "path": "/api/hospital",
-            "method": "POST", 
+            "method": "POST",
             "description": "진료과 및 위치 기반 병원 추천",
             "input": "{ departments: [...], location: {...} }",
             "output": "{ hospitals }"
         },
         {
             "path": "/llm/hospital",
-            "method": "POST", 
+            "method": "POST",
             "description": "진료과 및 위치 기반 LLM 병원 추천",
             "input": {
                 "address": "string (도로명 주소 또는 지번 주소)",
@@ -286,10 +256,7 @@
             },
             "output": {
                 "predicted_deps": [
-                    {
-                        "department": "...",
-                        "score": "..."
-                    }
+                    {"department": "...", "score": "..."}
                 ],
                 "llm_summary": [
                     {
@@ -305,19 +272,14 @@
             }
         }
     ]
-    
-    # 🆕 LLM 질병 API 엔드포인트 추가 (조건부)
+
     if LLM_DISEASE_AVAILABLE:
         endpoints.extend([
             {
                 "path": "/api/llm/disease",
                 "method": "POST",
-<<<<<<< HEAD
                 "description": "EXAONE LLM + FAISS RAG 기반 AI 질병 진단",
-                "input_example": {
-                    "message": "머리가 아프고 열이 나요",
-                    "context": {}
-                },
+                "input_example": {"message": "머리가 아프고 열이 나요", "context": {}},
                 "output_example": {
                     "diagnosis": "감기",
                     "confidence": 0.85,
@@ -334,10 +296,7 @@
                 "path": "/api/llm/disease/info",
                 "method": "POST",
                 "description": "EXAONE LLM 기반 질병 정보 상세 제공",
-                "input_example": {
-                    "message": "코로나19에 대해 설명해줘",
-                    "context": {}
-                },
+                "input_example": {"message": "코로나19에 대해 설명해줘", "context": {}},
                 "output_example": {
                     "diagnosis": "코로나19",
                     "confidence": 1.0,
@@ -351,65 +310,9 @@
                 }
             }
         ])
-    
-    return {
-        "available_endpoints": endpoints
-    }
-
-# ========== 애플리케이션 시작 이벤트 ==========
-=======
-                "description": "증상 기반 의약품 추천",
-                "input": "{ disease_names: [...] }",
-                "output": "{ medications }"
-            },
-            {
-                "path": "/llm/medicine",
-                "method": "POST",
-                "description": "증상 기반 LLM 의약품 추천",
-                "input": "{ query: '증상 텍스트', age_group?: '성인', is_pregnant?: bool, chronic_conditions?: [...] }",
-                "output": "{ recommended_diseases: [...], explanation: 'LLM 설명 텍스트' }"
-            },
-            {
-                "path": "/api/hospital",
-                "method": "POST", 
-                "description": "진료과 및 위치 기반 병원 추천",
-                "input": "{ departments: [...], location: {...} }",
-                "output": "{ hospitals }"
-            }
-            ,
-            {
-                "path": "/llm/hospital",
-                "method": "POST", 
-                "description": "진료과 및 위치 기반 LLM 병원 추천",
-                "input": {
-                    "address": "string (도로명 주소 또는 지번 주소)",
-                    "symptom": "string (자연어 증상 설명)",
-                    "radius": "number (단위: km, 기본값: 1.0)"
-                },
-                "output": {
-                "predicted_deps": [
-                    {
-                    "department": "...",
-                    "score": "..."
-                    }
-                ],
-                "llm_summary": [
-                    {
-                    "hos_nm": "...",
-                    "reason": "...",
-                    "add": "...",
-                    "deps": ["..."],
-                    "distance": "...",
-                    "opening_hours": "...",
-                    "map_url": "..."
-                    }
-                ]
-                }
-            }
-        ]
-    }
-# 애플리케이션 시작 이벤트
->>>>>>> 122cc7e0
+
+    return {"available_endpoints": endpoints}
+
 @app.on_event("startup")
 async def startup_event():
     """서버 시작 시 실행되는 함수 - 서비스 초기화"""
